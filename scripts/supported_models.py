from .extra.marian import SUPPORTED_HELSINKI_NLP_MODELS


SUPPORTED_MODELS = {
    # NOTE: keys of `SUPPORTED_MODELS` are subsets of https://github.com/huggingface/optimum/blob/7f8e606689365931300ef5e6d3b20cb88771cb08/optimum/exporters/tasks.py#L281-L965
    'albert': {
        # Masked language modelling
        'fill-mask': [
            'albert-base-v2',
            'albert-large-v2',
        ],

        # Feature extraction
        'feature-extraction': [
            'sentence-transformers/paraphrase-albert-small-v2',
            'sentence-transformers/paraphrase-albert-base-v2',
        ],
    },
    'audio-spectrogram-transformer': {
        # Audio classification
        'audio-classification': {
            'MIT/ast-finetuned-audioset-10-10-0.4593',
            'MIT/ast-finetuned-audioset-16-16-0.442',
            'MIT/ast-finetuned-speech-commands-v2',
            'mtg-upf/discogs-maest-30s-pw-73e-ts',
        }
    },
    'bart': {
        # Summarization
        'summarization': [
            'sshleifer/distilbart-xsum-12-1',
            'sshleifer/distilbart-xsum-6-6',
            'sshleifer/distilbart-xsum-12-3',
            'sshleifer/distilbart-xsum-9-6',
            'sshleifer/distilbart-xsum-12-6',
            'sshleifer/distilbart-cnn-12-3',
            'sshleifer/distilbart-cnn-12-6',
            'sshleifer/distilbart-cnn-6-6',
            'facebook/bart-large-cnn',
            'facebook/bart-large-xsum',
        ],
        # Zero-shot classification
        'zero-shot-classification': {
            'facebook/bart-large-mnli',
        },
    },
    'beit': {
        # Image classification
        'image-classification': [
            'microsoft/beit-base-patch16-224',
            'microsoft/beit-base-patch16-224-pt22k',
            'microsoft/beit-base-patch16-384',
            'microsoft/beit-base-patch16-224-pt22k-ft22k',
            'microsoft/beit-large-patch16-224',
            'microsoft/beit-large-patch16-224-pt22k',
            'microsoft/beit-large-patch16-512',
            'microsoft/beit-large-patch16-224-pt22k-ft22k',
            'microsoft/beit-large-patch16-384',
            'microsoft/dit-base-finetuned-rvlcdip',
            'microsoft/dit-large-finetuned-rvlcdip',
        ],
    },
    'bert': {
        # Feature extraction
        'feature-extraction': [
            'sentence-transformers/all-MiniLM-L6-v2',
            'sentence-transformers/all-MiniLM-L12-v2',
            'sentence-transformers/paraphrase-multilingual-MiniLM-L12-v2',
            'sentence-transformers/paraphrase-MiniLM-L6-v2',
            'sentence-transformers/paraphrase-MiniLM-L3-v2',
            'sentence-transformers/bert-base-nli-mean-tokens',
            'sentence-transformers/multi-qa-MiniLM-L6-cos-v1',
            'sentence-transformers/xlm-r-100langs-bert-base-nli-stsb-mean-tokens',
            'sentence-transformers/LaBSE',
            'deepset/sentence_bert',
            'intfloat/e5-small',
            'intfloat/e5-small-v2',
            'intfloat/e5-base',
            'intfloat/e5-base-v2',
            'intfloat/e5-large',
            'intfloat/e5-large-v2',
            'intfloat/multilingual-e5-base',
            'thenlper/gte-small',
            'thenlper/gte-base',
            'thenlper/gte-large',
            'BAAI/bge-small-en',
            'BAAI/bge-base-en',
            'BAAI/bge-large-en',
            'BAAI/bge-large-en-v1.5',
            'BAAI/bge-base-en-v1.5',
            'BAAI/bge-small-en-v1.5',
            'BAAI/bge-large-zh-v1.5',
            'BAAI/bge-base-zh-v1.5',
            'BAAI/bge-small-zh-v1.5',
            'allenai/scibert_scivocab_uncased',
            'SpanBERT/spanbert-large-cased',
            'SpanBERT/spanbert-base-cased',
            'cambridgeltl/SapBERT-from-PubMedBERT-fulltext',
            'indobenchmark/indobert-base-p1',
            'GanjinZero/UMLSBert_ENG',
            'DeepPavlov/rubert-base-cased',
            'monologg/kobert',
        ],

        # Text classification
        'text-classification': [
            'nlptown/bert-base-multilingual-uncased-sentiment',
            'ProsusAI/finbert',
            'unitary/toxic-bert',
            'BAAI/bge-reranker-large',
            'BAAI/bge-reranker-base',
        ],

        # Token classification
        'token-classification': [
            'Davlan/bert-base-multilingual-cased-ner-hrl',
            'ckiplab/bert-base-chinese-ner',
            'ckiplab/bert-base-chinese-ws',
            'ckiplab/bert-base-chinese-pos',
            'dslim/bert-base-NER',
            'dslim/bert-base-NER-uncased',
        ],

        # Masked language modelling
        'fill-mask': [
            'bert-base-uncased',
            'bert-base-cased',
            'bert-base-multilingual-uncased',
            'bert-base-multilingual-cased',
            'bert-base-chinese',
            'emilyalsentzer/Bio_ClinicalBERT',
        ],
    },
    'blenderbot': {
        # Text-to-text (TODO add conversational)
        'text2text-generation': [
            'facebook/blenderbot-400M-distill',
            # 'facebook/blenderbot-1B-distill',
        ],
    },
    'blenderbot-small': {
        # Text-to-text (TODO add conversational)
        'text2text-generation': [
            # 'facebook/blenderbot-90M',  # DEPRECATED
            'facebook/blenderbot_small-90M',
        ],
    },
    'bloom': {
        # Text generation
        'text-generation': [
            'bigscience/bloom-560m',
            'bigscience/bloomz-560m',
        ],
    },

    'camembert': {
        # Feature extraction
        'feature-extraction': [
            'dangvantuan/sentence-camembert-large',
        ],

        # Token classification
        'token-classification': [
            'Jean-Baptiste/camembert-ner',
            'Jean-Baptiste/camembert-ner-with-dates',
            'pythainlp/thainer-corpus-v2-base-model',
            'gilf/french-camembert-postag-model',
        ],

        # Masked language modelling
        'fill-mask': [
            'camembert-base',
            'airesearch/wangchanberta-base-att-spm-uncased',
        ],
    },
    'clap': {
        # Zero-shot audio classification and feature extraction
        # (with and without `--split_modalities`)
        'zero-shot-audio-classification': {
            'laion/clap-htsat-unfused',
            # TODO add 'laion/clap-htsat-fused',
            'laion/larger_clap_general',
            'laion/larger_clap_music_and_speech',
            # 'Xenova/tiny-random-ClapModel',
        }
    },
    'chinese_clip': {
        # Zero-shot image classification
        # TODO: Add `--split_modalities` option
        'zero-shot-image-classification': [
            'OFA-Sys/chinese-clip-vit-base-patch16',
            'OFA-Sys/chinese-clip-vit-large-patch14',
            'OFA-Sys/chinese-clip-vit-large-patch14-336px',
            # 'OFA-Sys/chinese-clip-vit-huge-patch14', # TODO add
        ],
    },
    'clip': {
        # Zero-shot image classification (and feature extraction)
        # (with and without `--split_modalities`)
        'zero-shot-image-classification': [
            'openai/clip-vit-base-patch16',
            'openai/clip-vit-base-patch32',
            'openai/clip-vit-large-patch14',
            'openai/clip-vit-large-patch14-336',
        ],
    },
    'codegen': {
        # Text generation
        'text-generation': [
            'Salesforce/codegen-350M-mono',
            'Salesforce/codegen-350M-multi',
            'Salesforce/codegen-350M-nl',
        ],
    },
    'convbert': {
        # Feature extraction
        'feature-extraction': [
            'YituTech/conv-bert-small',
            'YituTech/conv-bert-medium-small',
            'YituTech/conv-bert-base',
        ],
    },
    'convnext': {
        # Image classification
        'image-classification': [
            'facebook/convnext-tiny-224',
            'facebook/convnext-small-224',
            'facebook/convnext-base-224',
            'facebook/convnext-base-224-22k',
            'facebook/convnext-base-224-22k-1k',
            'facebook/convnext-base-384',
            'facebook/convnext-base-384-22k-1k',
            'facebook/convnext-large-224',
            'facebook/convnext-large-224-22k',
            'facebook/convnext-large-224-22k-1k',
            'facebook/convnext-large-384',
            'facebook/convnext-large-384-22k-1k',
            'facebook/convnext-xlarge-224-22k',
            'facebook/convnext-xlarge-224-22k-1k',
            'facebook/convnext-xlarge-384-22k-1k',
        ],
    },
    'convnextv2': {
        # Image classification
        'image-classification': [
            'facebook/convnextv2-atto-1k-224',
            'facebook/convnextv2-femto-1k-224',
            'facebook/convnextv2-pico-1k-224',
            'facebook/convnextv2-tiny-1k-224',
            'facebook/convnextv2-tiny-22k-384',
            'facebook/convnextv2-tiny-22k-224',
            'facebook/convnextv2-nano-1k-224',
            'facebook/convnextv2-nano-22k-384',
            'facebook/convnextv2-base-22k-224',
            'facebook/convnextv2-base-1k-224',
            'facebook/convnextv2-base-22k-384',
            'facebook/convnextv2-large-22k-224',
            'facebook/convnextv2-large-1k-224',
            'facebook/convnextv2-large-22k-384',
            # 'facebook/convnextv2-huge-22k-512',
            # 'facebook/convnextv2-huge-1k-224',
            # 'facebook/convnextv2-huge-22k-384',
            # 'facebook/convnextv2-nano-22k-224',
        ],
    },
    'deberta': {
        # Zero-shot classification
        'zero-shot-classification': [
            'cross-encoder/nli-deberta-base',
            'Narsil/deberta-large-mnli-zero-cls',
        ],
    },
    'deberta-v2': {
        # Zero-shot classification
        'zero-shot-classification': [
            'cross-encoder/nli-deberta-v3-xsmall',
            'cross-encoder/nli-deberta-v3-small',
            'cross-encoder/nli-deberta-v3-base',
            'cross-encoder/nli-deberta-v3-large',
            'MoritzLaurer/DeBERTa-v3-xsmall-mnli-fever-anli-ling-binary',
            'MoritzLaurer/DeBERTa-v3-base-mnli',
            'MoritzLaurer/DeBERTa-v3-base-mnli-fever-anli',
            'MoritzLaurer/DeBERTa-v3-large-mnli-fever-anli-ling-wanli',
            'MoritzLaurer/mDeBERTa-v3-base-xnli-multilingual-nli-2mil7',
            'sileod/deberta-v3-base-tasksource-nli',
            'sileod/deberta-v3-large-tasksource-nli',
        ],
    },
    'deit': {
        # Image classification
        'image-classification': [
            'facebook/deit-tiny-distilled-patch16-224',
            'facebook/deit-small-distilled-patch16-224',
            'facebook/deit-base-distilled-patch16-224',
            'facebook/deit-base-distilled-patch16-384',
        ],
    },
    'detr': {
        # Object detection
        'object-detection': [
            'facebook/detr-resnet-50',
            'facebook/detr-resnet-101',
        ],

        # Image segmentation
        'image-segmentation': [
            'facebook/detr-resnet-50-panoptic',
        ],
    },
    'dinov2': {
        # Feature extraction
        'feature-extraction': [
            'facebook/dinov2-small',
            'facebook/dinov2-base',
            'facebook/dinov2-large',
            # 'facebook/dinov2-giant',  # TODO add
        ],

        # Image classification
        'image-classification': [
            'facebook/dinov2-small-imagenet1k-1-layer',
            'facebook/dinov2-base-imagenet1k-1-layer',
            'facebook/dinov2-large-imagenet1k-1-layer',
            # 'facebook/dinov2-giant-imagenet1k-1-layer',  # TODO add
        ],
    },
    'distilbert': {
        # Feature extraction
        'feature-extraction': [
            'sentence-transformers/multi-qa-distilbert-cos-v1',
            'sentence-transformers/distiluse-base-multilingual-cased-v1',
            'sentence-transformers/distiluse-base-multilingual-cased-v2',
            'sentence-transformers/distilbert-base-nli-mean-tokens',
            'sentence-transformers/distilbert-base-nli-stsb-mean-tokens',
            'sentence-transformers/msmarco-distilbert-base-v4',
        ],

        # Text classification
        'text-classification': [
            'distilbert-base-uncased-finetuned-sst-2-english',
        ],

        # Question answering
        'question-answering': [
            'distilbert-base-uncased-distilled-squad',
            'distilbert-base-cased-distilled-squad',
        ],

        # Zero-shot classification
        'zero-shot-classification': [
            'typeform/distilbert-base-uncased-mnli',
        ],

        # Token classification
        'token-classification': [
            'Davlan/distilbert-base-multilingual-cased-ner-hrl',
        ],

        # Masked language modelling
        'fill-mask': [
            'distilbert-base-uncased',
            'distilbert-base-cased',
        ],
    },
    'donut': {  # NOTE: also a `vision-encoder-decoder`
        # Image-to-text
        'image-to-text': [
            'naver-clova-ix/donut-base-finetuned-cord-v2',
            'naver-clova-ix/donut-base-finetuned-zhtrainticket',
        ],

        # Document Question Answering
        'document-question-answering': [
            'naver-clova-ix/donut-base-finetuned-docvqa',
        ],
    },
    'dpt': {
        # Depth estimation
        'depth-estimation': [
            'Intel/dpt-hybrid-midas',
            'Intel/dpt-large',
        ],
    },
    'electra': {
        # Feature extraction
        'feature-extraction': [
            # NOTE: requires --task feature-extraction
            'google/electra-small-discriminator',
            'google/electra-base-discriminator',
        ],
    },
    'esm': {
        # Masked language modelling
        'fill-mask': [
            # with and without --task feature-extraction
            'InstaDeepAI/nucleotide-transformer-500m-human-ref',
            'InstaDeepAI/nucleotide-transformer-500m-1000g',

            # NOTE: requires --opset 12
            'facebook/esm2_t6_8M_UR50D',
            'facebook/esm2_t12_35M_UR50D',
            'facebook/esm2_t30_150M_UR50D',
            'facebook/esm2_t33_650M_UR50D',
        ],

        # Token classification
        'token-classification': [
            'AmelieSchreiber/esm2_t6_8M_UR50D_rna_binding_site_predictor',
        ],

        # Zero-shot classification
        'zero-shot-classification': [
            'AmelieSchreiber/esm2_t6_8M_UR50D_sequence_classifier_v1',
        ],
    },
    'falcon': {
        # Text generation
        'text-generation': [
            'Rocketknight1/tiny-random-falcon-7b',
            'fxmarty/really-tiny-falcon-testing',
        ],
    },
    'glpn': {
        # Depth estimation
        'depth-estimation': [
            'vinvino02/glpn-kitti',
            'vinvino02/glpn-nyu',
        ],
    },
    'gpt_neo': {
        # Text generation
        'text-generation': [
            'EleutherAI/gpt-neo-125M',
            'MBZUAI/LaMini-Neo-125M',
            # 'MBZUAI/LaMini-Neo-1.3B', # TODO add
            'iliemihai/gpt-neo-romanian-125m',
        ],
    },
    'gpt_neox': {
        # Text generation
        'text-generation': [
            'EleutherAI/pythia-14m',
            'EleutherAI/pythia-31m',
            'EleutherAI/pythia-70m',
            'EleutherAI/pythia-70m-deduped',
            'EleutherAI/pythia-160m',
            'EleutherAI/pythia-160m-deduped',
            'EleutherAI/pythia-410m',
            'EleutherAI/pythia-410m-deduped',
        ],
    },
    'gpt2': {
        # Text generation
        'text-generation': [
            'gpt2',
            'distilgpt2',
            'MBZUAI/LaMini-Cerebras-111M',
            'MBZUAI/LaMini-Cerebras-256M',
            'MBZUAI/LaMini-Cerebras-590M',
            # 'MBZUAI/LaMini-Cerebras-1.3B', # TODO add
            'MBZUAI/LaMini-GPT-124M',
            'MBZUAI/LaMini-GPT-774M',
            # 'MBZUAI/LaMini-GPT-1.5B', # TODO add
            'aisquared/dlite-v2-774m',
            'Locutusque/gpt2-large-conversational',
        ],
    },
    'gpt_bigcode': {
        # Text generation
        'text-generation': [
            'bigcode/tiny_starcoder_py',
            'abacaj/starcoderbase-1b-sft',
            # 'bigcode/starcoderbase-1b', # NOTE: This model is gated, so we ignore it when testing
        ],
    },
    'gptj': {
        # Text generation
        'text-generation': [
            'TabbyML/J-350M',
            'Milos/slovak-gpt-j-405M',
            'heegyu/kogpt-j-350m',
        ],
    },
    'herbert': {
        # Feature extraction
        'feature-extraction': [
            'allegro/herbert-base-cased',
            'allegro/herbert-large-cased',
        ],
    },
    'hubert': {
        # Feature extraction
        'feature-extraction': [
            'facebook/hubert-base-ls960',
        ],

        # Audio classification
        'audio-classification': [
            'superb/hubert-base-superb-ks',
        ],

        # Automatic speech recognition
        'automatic-speech-recognition': [
            'facebook/hubert-large-ls960-ft',
        ],
    },
    'llama': {
        # Text generation
        'text-generation': [
            'Xenova/llama2.c-stories15M',
            'Xenova/llama2.c-stories42M',
            'Xenova/llama2.c-stories110M',
            'RajuKandasamy/tamillama_tiny_30m',
            'JackFram/llama-68m',
            'JackFram/llama-160m',
        ],
    },
    'longt5': {
        # Text-to-text
        'text2text-generation': [
            'google/long-t5-local-base',
            'google/long-t5-tglobal-base',
            # 'google/long-t5-tglobal-xl', # too large
            # 'google/long-t5-tglobal-large', # too large
            # 'google/long-t5-local-large', # too large
        ],

        # Summarization
        'summarization': [
            'pszemraj/long-t5-tglobal-base-16384-book-summary',
        ],

        # Feature extraction
        'feature-extraction': [
            # NOTE: requires --task feature-extraction
            'voidful/long-t5-encodec-tglobal-base',
        ],
    },
    'm2m_100': {
        # Translation
        'translation': [
            'facebook/nllb-200-distilled-600M',
            'facebook/m2m100_418M',
        ],
    },
    'marian': {
        # Translation
        'translation': [
            f'Helsinki-NLP/opus-mt-{x}'
            for x in SUPPORTED_HELSINKI_NLP_MODELS
        ],
    },
    'mbart': {
        # Translation
        'translation': [
            'facebook/mbart-large-50-many-to-many-mmt',
            'facebook/mbart-large-50-many-to-one-mmt',
            'facebook/mbart-large-50',
        ],
    },
    'mistral': {
        # Text generation
        'text-generation': [
            'echarlaix/tiny-random-mistral',
        ],
    },
    'mobilebert': {
        # Zero-shot classification
        'zero-shot-classification': [
            'typeform/mobilebert-uncased-mnli',

            # TODO:
            # https://github.com/huggingface/optimum/issues/1027
            # 'google/mobilebert-uncased',
        ],
    },
    'mobilevit': {
        # Image classification
        'image-classification': [
            'apple/mobilevit-small',
            'apple/mobilevit-x-small',
            'apple/mobilevit-xx-small',
        ],

        # TODO: Image segmentation
        # 'image-segmentation': [
        #     'apple/deeplabv3-mobilevit-small',
        #     'apple/deeplabv3-mobilevit-x-small',
        #     'apple/deeplabv3-mobilevit-xx-small',
        # ],
    },
    'mpt': {
        # Text generation
        'text-generation': [
            'efederici/ipt-350m',
        ],
    },
    'mpnet': {
        # Feature extraction
        'feature-extraction': [
            'sentence-transformers/all-mpnet-base-v2',
            'sentence-transformers/nli-mpnet-base-v2',
            'sentence-transformers/paraphrase-mpnet-base-v2',
            'sentence-transformers/paraphrase-multilingual-mpnet-base-v2',
            'sentence-transformers/multi-qa-mpnet-base-cos-v1',
            'sentence-transformers/multi-qa-mpnet-base-dot-v1',
        ],
    },
    'mt5': {
        # Text-to-text
        'text2text-generation': [
            'google/mt5-small',
            'google/mt5-base',
        ],
    },
    'nougat': {
        # Image-to-text
        'image-to-text': [
            'facebook/nougat-small',
            'facebook/nougat-base',
        ],
    },
    'opt': {
        # Text generation
        'text-generation': [
            # Text generation
            'facebook/opt-125m',
            'facebook/opt-350m',
            # (TODO conversational)
            'PygmalionAI/pygmalion-350m',
        ],
    },
    'owlvit': {
        # Object detection (Zero-shot object detection)
        # NOTE: Exported with --batch_size 1
        'zero-shot-object-detection': [
            'google/owlvit-base-patch32',
            'google/owlvit-base-patch16',
            'google/owlvit-large-patch14',
        ],
    },
    'resnet': {
        # Image classification
        'image-classification': [
            'microsoft/resnet-18',
            'microsoft/resnet-26',
            'microsoft/resnet-34',
            'microsoft/resnet-50',
            'microsoft/resnet-101',
            'microsoft/resnet-152',
        ],
    },
    'phi': {
        # Text generation
        'text-generation': [
            'hf-internal-testing/tiny-random-PhiForCausalLM',
        ],
    },
    'roberta': {
        # Feature extraction
        'feature-extraction': [
            'sentence-transformers/all-distilroberta-v1',
            'sentence-transformers/all-roberta-large-v1',
        ],

        # Text classification
        'text-classification': [
            'roberta-large-mnli',
        ],

        # Token classification
        'token-classification': [
            'julien-c/EsperBERTo-small-pos',
        ],

        # Masked language modelling
        'fill-mask': [
            'roberta-base',
            'distilroberta-base',
        ],
    },
    # 'sam': [
    #     'facebook/sam-vit-base',
    #     'facebook/sam-vit-large',
    #     'facebook/sam-vit-huge',
    # ],
<<<<<<< HEAD
    'siglip': [
        # Zero-shot image classification and feature extraction
        # (with and without `--split_modalities`)
        # NOTE: requires --opset 13
        'nielsr/siglip-base-patch16-224',
    ],
    'speecht5': [
        # Text-to-speech
        'microsoft/speecht5_tts',
    ],
    'squeezebert': [
=======

    'speecht5': {
        # Text-to-audio/Text-to-speech
        'text-to-audio': [
            'microsoft/speecht5_tts',
        ],
    },
    'squeezebert': {
>>>>>>> 7636a1c4
        # Feature extraction
        'feature-extraction': [
            'squeezebert/squeezebert-uncased',
            'squeezebert/squeezebert-mnli',
        ],
    },
    'swin': {
        # Image classification
        'image-classification': [
            'microsoft/swin-tiny-patch4-window7-224',
            'microsoft/swin-base-patch4-window7-224',
            'microsoft/swin-large-patch4-window12-384-in22k',
            'microsoft/swin-base-patch4-window7-224-in22k',
            'microsoft/swin-base-patch4-window12-384-in22k',
            'microsoft/swin-base-patch4-window12-384',
            'microsoft/swin-large-patch4-window7-224',
            'microsoft/swin-small-patch4-window7-224',
            'microsoft/swin-large-patch4-window7-224-in22k',
            'microsoft/swin-large-patch4-window12-384',
        ],
    },
    'swin2sr': {
        # Image-to-image (Super-resolution)
        'image-to-image': [
            'caidas/swin2SR-classical-sr-x2-64',
            'caidas/swin2SR-realworld-sr-x4-64-bsrgan-psnr',
            'caidas/swin2SR-classical-sr-x4-64',
            'caidas/swin2SR-compressed-sr-x4-48',
            'caidas/swin2SR-lightweight-x2-64',
        ],

        # Feature extraction
        'feature-extraction': [
            'hf-tiny-model-private/tiny-random-Swin2SRModel',
        ],
    },
    't5': {
        # Translation/Summarization
        ('translation', 'summarization'): [
            't5-small',
            't5-base',
            'google/t5-v1_1-small',
            'google/t5-v1_1-base',
            'google/flan-t5-small',
            'google/flan-t5-base',
        ],

        # Text-to-text
        'text2text-generation': [
            'MBZUAI/LaMini-Flan-T5-77M',
            'MBZUAI/LaMini-Flan-T5-248M',
            'MBZUAI/LaMini-Flan-T5-783M',
            'MBZUAI/LaMini-T5-61M',
            'MBZUAI/LaMini-T5-223M',
            'MBZUAI/LaMini-T5-738M',
        ],

        # Feature extraction
        'feature-extraction': [
            'sentence-transformers/sentence-t5-large',
            'hkunlp/instructor-base',
            'hkunlp/instructor-large',
        ],
    },
    'trocr': {  # NOTE: also a `vision-encoder-decoder`
        # Text-to-image
        'text-to-image': [
            'microsoft/trocr-small-printed',
            'microsoft/trocr-base-printed',
            'microsoft/trocr-small-handwritten',
            'microsoft/trocr-base-handwritten',
        ],
    },
    'vision-encoder-decoder': {
        # Image-to-text
        'image-to-text': [
            'nlpconnect/vit-gpt2-image-captioning',
        ],
    },
    'vit': {
        # Feature extraction
        'feature-extraction': [
            'google/vit-base-patch16-224-in21k',
            'facebook/dino-vitb16',
            'facebook/dino-vits8',
            'facebook/dino-vitb8',
            'facebook/dino-vits16',
        ],
        # Image classification
        'image-classification': [
            'google/vit-base-patch16-224',
        ],
    },
    'vitmatte': {
        # Image matting
        'image-matting': [
            'hustvl/vitmatte-small-distinctions-646',
            'hustvl/vitmatte-base-distinctions-646',
            'hustvl/vitmatte-small-composition-1k',
            'hustvl/vitmatte-base-composition-1k',
        ],
    },
    'wav2vec2': {
        # Feature extraction # NOTE: requires --task feature-extraction
        'feature-extraction': [
            'facebook/mms-300m',
            'facebook/mms-1b',
        ],

        # Audio classification
        'audio-classification': [
            'alefiury/wav2vec2-large-xlsr-53-gender-recognition-librispeech',
            'superb/wav2vec2-base-superb-ks',
            'facebook/mms-lid-126',
            'facebook/mms-lid-256',
            'facebook/mms-lid-512',
            'facebook/mms-lid-1024',
            'facebook/mms-lid-2048',
            'facebook/mms-lid-4017',
        ],

        # Automatic speech recognition
        'automatic-speech-recognition': [
            'jonatasgrosman/wav2vec2-large-xlsr-53-english',
            'facebook/wav2vec2-base-960h',
            'facebook/mms-1b-l1107',
            'facebook/mms-1b-all',
            'facebook/mms-1b-fl102',
        ],
    },
    'wavlm': {
        # Feature extraction
        'feature-extraction': [
            'microsoft/wavlm-base',
            'microsoft/wavlm-base-plus',
            'microsoft/wavlm-large',
        ],
    },
    'whisper': {
        # Automatic speech recognition
        'automatic-speech-recognition': [
            'openai/whisper-tiny',
            'openai/whisper-tiny.en',
            'openai/whisper-base',
            'openai/whisper-base.en',
            'openai/whisper-small',
            'openai/whisper-small.en',
            'openai/whisper-medium',
            'openai/whisper-medium.en',
            'openai/whisper-large',
            'openai/whisper-large-v2',
            'NbAiLab/nb-whisper-tiny-beta',
            'NbAiLab/nb-whisper-base-beta',
            'NbAiLab/nb-whisper-small-beta',
            'NbAiLab/nb-whisper-medium-beta',
            'NbAiLab/nb-whisper-large-beta',
        ],
    },
    'xlm': {
        # Masked language modelling
        'fill-mask': [
            'xlm-clm-ende-1024',
            'xlm-mlm-ende-1024',
            'xlm-clm-enfr-1024',
            'xlm-mlm-enfr-1024',
            'xlm-mlm-17-1280',
            'xlm-mlm-100-1280',
            'xlm-mlm-en-2048',
            'xlm-mlm-enro-1024',
            'xlm-mlm-tlm-xnli15-1024',
            'xlm-mlm-xnli15-1024',
        ],
    },
    'xlm-roberta': {
        # Masked language modelling
        'fill-mask': [
            'xlm-roberta-base'
        ],
    },
    'yolos': {
        # Object detection
        'object-detection': [
            # Object detection
            'hustvl/yolos-tiny',
            'hustvl/yolos-small',
            'hustvl/yolos-base',
            'hustvl/yolos-small-dwr',
            'hustvl/yolos-small-300',
        ],
    },
}


def main():
    for model_type, tasks in SUPPORTED_MODELS.items():
        for task, model_ids in tasks.items():
            print(f'# {model_type:=^80}')
            for model_id in model_ids:
                print(
                    f'python -m scripts.convert --quantize --model_id {model_id}')
            print()


if __name__ == '__main__':
    main()<|MERGE_RESOLUTION|>--- conflicted
+++ resolved
@@ -684,20 +684,14 @@
     #     'facebook/sam-vit-large',
     #     'facebook/sam-vit-huge',
     # ],
-<<<<<<< HEAD
-    'siglip': [
+    'siglip': {
         # Zero-shot image classification and feature extraction
         # (with and without `--split_modalities`)
         # NOTE: requires --opset 13
-        'nielsr/siglip-base-patch16-224',
-    ],
-    'speecht5': [
-        # Text-to-speech
-        'microsoft/speecht5_tts',
-    ],
-    'squeezebert': [
-=======
-
+        'zero-shot-image-classification': [
+            'nielsr/siglip-base-patch16-224',
+        ],
+    },
     'speecht5': {
         # Text-to-audio/Text-to-speech
         'text-to-audio': [
@@ -705,7 +699,6 @@
         ],
     },
     'squeezebert': {
->>>>>>> 7636a1c4
         # Feature extraction
         'feature-extraction': [
             'squeezebert/squeezebert-uncased',
