--- conflicted
+++ resolved
@@ -2366,10 +2366,6 @@
         // First, we take care of special tokens. Needed to avoid issues arising from
         // normalization and/or pretokenization (which may not preserve special tokens)
         const sections = this.added_tokens_regex ? text.split(this.added_tokens_regex).filter(x => x) : [text];
-<<<<<<< HEAD
-
-=======
->>>>>>> 060ac830
         let tokens = sections.map(x => {
             if (this.added_tokens.includes(x)) {
                 // Ignore added tokens
