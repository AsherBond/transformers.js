--- conflicted
+++ resolved
@@ -2231,15 +2231,6 @@
         // TODO: maybe, allow this to be null; in which case, we use model as decoder too?
         this.decoder = Decoder.fromConfig(tokenizerJSON.decoder);
 
-<<<<<<< HEAD
-        // Another slight hack to add `end_of_word_suffix` (if present) to the decoder
-        // This is needed for cases where BPE model and ByteLevel decoder are used
-        // For more information, see https://github.com/xenova/transformers.js/issues/74
-        // TODO: save this to the decoder when exporting?
-        this.decoder.end_of_word_suffix = this.model.end_of_word_suffix;
-
-=======
->>>>>>> 6129e45b
         // Add added_tokens to model
         this.special_tokens = [];
         this.all_special_ids = [];
