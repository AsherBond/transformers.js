--- conflicted
+++ resolved
@@ -4458,11 +4458,8 @@
 
 const MODEL_MAPPING_NAMES_ENCODER_ONLY = new Map([
     ['bert', ['BertModel', BertModel]],
-<<<<<<< HEAD
     ['esm', ['EsmModel', EsmModel]],
-=======
     ['convbert', ['ConvBertModel', ConvBertModel]],
->>>>>>> 47b1a873
     ['camembert', ['CamembertModel', CamembertModel]],
     ['deberta', ['DebertaModel', DebertaModel]],
     ['deberta-v2', ['DebertaV2Model', DebertaV2Model]],
@@ -4543,11 +4540,8 @@
 
 const MODEL_FOR_SEQUENCE_CLASSIFICATION_MAPPING_NAMES = new Map([
     ['bert', ['BertForSequenceClassification', BertForSequenceClassification]],
-<<<<<<< HEAD
     ['esm', ['EsmForSequenceClassification', EsmForSequenceClassification]],
-=======
     ['convbert', ['ConvBertForSequenceClassification', ConvBertForSequenceClassification]],
->>>>>>> 47b1a873
     ['camembert', ['CamembertForSequenceClassification', CamembertForSequenceClassification]],
     ['deberta', ['DebertaForSequenceClassification', DebertaForSequenceClassification]],
     ['deberta-v2', ['DebertaV2ForSequenceClassification', DebertaV2ForSequenceClassification]],
@@ -4565,11 +4559,8 @@
 
 const MODEL_FOR_TOKEN_CLASSIFICATION_MAPPING_NAMES = new Map([
     ['bert', ['BertForTokenClassification', BertForTokenClassification]],
-<<<<<<< HEAD
     ['esm', ['EsmForTokenClassification', EsmForTokenClassification]],
-=======
     ['convbert', ['ConvBertForTokenClassification', ConvBertForTokenClassification]],
->>>>>>> 47b1a873
     ['camembert', ['CamembertForTokenClassification', CamembertForTokenClassification]],
     ['deberta', ['DebertaForTokenClassification', DebertaForTokenClassification]],
     ['deberta-v2', ['DebertaV2ForTokenClassification', DebertaV2ForTokenClassification]],
@@ -4612,11 +4603,8 @@
 
 const MODEL_FOR_MASKED_LM_MAPPING_NAMES = new Map([
     ['bert', ['BertForMaskedLM', BertForMaskedLM]],
-<<<<<<< HEAD
     ['esm', ['EsmForMaskedLM', EsmForMaskedLM]],
-=======
     ['convbert', ['ConvBertForMaskedLM', ConvBertForMaskedLM]],
->>>>>>> 47b1a873
     ['camembert', ['CamembertForMaskedLM', CamembertForMaskedLM]],
     ['deberta', ['DebertaForMaskedLM', DebertaForMaskedLM]],
     ['deberta-v2', ['DebertaV2ForMaskedLM', DebertaV2ForMaskedLM]],
